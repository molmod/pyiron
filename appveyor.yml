environment:
  global:
    # SDK v7.0 MSVC Express 2008's SetEnv.cmd script will fail if the
    # /E:ON and /V:ON options are not enabled in the batch script intepreter
    # See: http://stackoverflow.com/a/13751649/163740
    CMD_IN_ENV: 'cmd /E:ON /V:ON /C .\tools\appveyor\run_with_env.cmd'
    PROJECT_NAME: pyiron_atomistics

  matrix:
    - PYTHON_VERSION: 2.7
      CONDA: C:\Miniconda

    - PYTHON_VERSION: 3.5
      CONDA: C:\Miniconda35

    - PYTHON_VERSION: 3.6
      CONDA: C:\Miniconda36

version: '{build}'
image: Visual Studio 2015

# For testing only...
#skip_non_tags: true

platform:
- x86
- x64

init:
  - ps: if ($Env:PLATFORM -eq "x64") { $Env:CONDA = "${Env:CONDA}-x64" }
  - ps: Write-Host $Env:PYTHON_VERSION
  - ps: Write-Host $Env:CONDA
  - ps: Write-Host $Env:PLATFORM
  - ps: Write-Host $Env:APPVEYOR_REPO_TAG
  - ps: Write-Host $Env:APPVEYOR_REPO_TAG_NAME
  - ps: Write-Host $Env:APPVEYOR_REPO_NAME

install:
# Make sure the compiler is accessible
- '"%VS140COMNTOOLS%\..\..\VC\vcvarsall.bat" %PLATFORM%'

# Load the conda root environment, configure and install some packages
- '"%CONDA%\Scripts\activate.bat"'
- "conda config --set always_yes yes --set changeps1 no"
- "conda install -c anaconda hdf5"
- "conda update -q conda"
<<<<<<< HEAD
- "conda install conda-build anaconda-client numpy pytables psutil itsdangerous click Werkzeug flask cycler kiwisolver pyparsing matplotlib scipy h5py pathlib2 sqlalchemy pandas"
- "conda config --add channels conda-forge"
- "conda config --add channels pyiron"
- "conda config --set anaconda_upload yes"
- "conda install spglib ase h5io"
=======
- "conda install conda-build anaconda-client numpy pytables psutil pyparsing cycler kiwisolver matplotlib scipy Werkzeug itsdangerous flask pandas pathlib2 h5py sqlalchemy"
- "conda config --add channels conda-forge"
- "conda config --add channels pyiron"
- "conda config --set anaconda_upload yes"
- "conda install h5io ase spglib"
>>>>>>> 229320cf
- "conda info -a"
- "pip install --pre --no-deps pyiron_base"
- "pip install ."
- "pip install --pre --no-deps pyiron pyiron_dft pyiron_vasp pyiron_lammps pyiron_example_job"

build: false

test_script:
  # Build the package
  - "echo [DEFAULT] > C:/Users/appveyor/.pyiron"
  - "echo TOP_LEVEL_DIRS = %APPVEYOR_BUILD_FOLDER% >> C:/Users/appveyor/.pyiron"
  - "echo RESOURCE_PATHS = %APPVEYOR_BUILD_FOLDER%/tests/static >> C:/Users/appveyor/.pyiron"
  - "cat C:/Users/appveyor/.pyiron"
  - "python -m unittest discover tests"<|MERGE_RESOLUTION|>--- conflicted
+++ resolved
@@ -44,19 +44,11 @@
 - "conda config --set always_yes yes --set changeps1 no"
 - "conda install -c anaconda hdf5"
 - "conda update -q conda"
-<<<<<<< HEAD
-- "conda install conda-build anaconda-client numpy pytables psutil itsdangerous click Werkzeug flask cycler kiwisolver pyparsing matplotlib scipy h5py pathlib2 sqlalchemy pandas"
-- "conda config --add channels conda-forge"
-- "conda config --add channels pyiron"
-- "conda config --set anaconda_upload yes"
-- "conda install spglib ase h5io"
-=======
 - "conda install conda-build anaconda-client numpy pytables psutil pyparsing cycler kiwisolver matplotlib scipy Werkzeug itsdangerous flask pandas pathlib2 h5py sqlalchemy"
 - "conda config --add channels conda-forge"
 - "conda config --add channels pyiron"
 - "conda config --set anaconda_upload yes"
 - "conda install h5io ase spglib"
->>>>>>> 229320cf
 - "conda info -a"
 - "pip install --pre --no-deps pyiron_base"
 - "pip install ."
