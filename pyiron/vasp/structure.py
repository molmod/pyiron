# coding: utf-8
# Copyright (c) Max-Planck-Institut für Eisenforschung GmbH - Computational Materials Design (CM) Department
# Distributed under the terms of "New BSD License", see the LICENSE file.

from collections import OrderedDict
import numpy as np
from pyiron.atomistics.structure.atoms import Atoms
import warnings

__author__ = "Sudarsan Surendralal"
__copyright__ = "Copyright 2019, Max-Planck-Institut für Eisenforschung GmbH - " \
                "Computational Materials Design (CM) Department"
__version__ = "1.0"
__maintainer__ = "Sudarsan Surendralal"
__email__ = "surendralal@mpie.de"
__status__ = "production"
__date__ = "Sep 1, 2017"


def read_atoms(filename='CONTCAR', return_velocities=False, species_list=None, species_from_potcar=False):
    """
    Routine to read structural static from a POSCAR type file

    Args:
        filename (str): Input filename
        return_velocities (bool): True if the predictor corrector velocities are read (only from MD output)
        species_list (list/numpy.ndarray): A list of the species (if not present in the POSCAR file or a POTCAR in the
        same directory)
        species_from_potcar (bool): True if the species list should be read from the POTCAR file in the same directory

    Returns:
        pyiron.atomistics.structure.atoms.Atoms: The generated structure object

    """
    directory = "/".join(filename.split("/")[0:-1])
    potcar_file = "/".join([directory, "POTCAR"])
    if (species_list is None) and species_from_potcar:
        species_list = get_species_list_from_potcar(potcar_file)
    file_string = list()
    with open(filename) as f:
        for line in f:
            line = line.strip()
            file_string.append(line)
    return atoms_from_string(file_string, read_velocities=return_velocities, species_list=species_list)


def get_species_list_from_potcar(filename="POTCAR"):
    """
    Generates the species list from a POTCAR type file

    Args:
        filename (str): Input filename

    Returns:
        list: A list of species symbols

    """
    trigger = "VRHFIN ="
    species_list = list()
    with open(filename) as potcar_file:
        lines = potcar_file.readlines()
        for line in lines:
            line = line.strip()
            if trigger in line:
                str_1 = line.split(trigger)
                str_2 = str_1[-1].split(":")
                species_list.append(str_2[0].replace(" ", ""))
    return species_list


def write_poscar(structure, filename="POSCAR", write_species=True, cartesian=True):
    """
    Writes a POSCAR type file from a structure object

    Args:
        structure (pyiron.atomistics.structure.atoms.Atoms): The structure instance to be written to the POSCAR format
        filename (str): Output filename
        write_species (bool): True if the species should be written to the file
        cartesian (bool): True if the positions are written in Cartesian coordinates

    """
    endline = "\n"
    with open(filename, 'w') as f:
        selec_dyn = False
        f.write('Poscar file generated with pyiron' + endline)
        f.write('1.0' + endline)
        for a_i in structure.get_cell():
            x, y, z = a_i
            f.write('{0:f} {1:f} {2:f}'.format(x, y, z) + endline)
        atom_numbers = structure.get_number_species_atoms()
        if write_species:
            f.write(" ".join(atom_numbers.keys()) + endline)
        num_str = [str(val) for val in atom_numbers.values()]
        f.write(" ".join(num_str))
        f.write(endline)
        if 'selective_dynamics' in structure.get_tags():
            selec_dyn = True
            f.write("Selective dynamics" + endline)
        sorted_coords = list()
        selec_dyn_lst = list()
        for species in atom_numbers.keys():
            indices = structure.select_index(species)
            for i in indices:
                if cartesian:
                    sorted_coords.append(structure.positions[i])
                else:
                    sorted_coords.append(structure.scaled_positions[i])
                if selec_dyn:
                    selec_dyn_lst.append(structure.selective_dynamics[i])
        if cartesian:
            f.write("Cartesian" + endline)
        else:
            f.write("Direct" + endline)
        if selec_dyn:
            for i, vec in enumerate(sorted_coords):
                x, y, z = vec
                sd_string = ' '.join(['T' if sd else 'F' for sd in selec_dyn_lst[i]])
                f.write('{0:.15f} {1:.15f} {2:.15f}'.format(x, y, z) + ' ' + sd_string + endline)
        else:
            for i, vec in enumerate(sorted_coords):
                x, y, z = vec
                f.write('{0:.15f} {1:.15f} {2:.15f}'.format(x, y, z) + endline)


def atoms_from_string(string, read_velocities=False, species_list=None):
    """
    Routine to convert a string list read from a input/output structure file and convert into Atoms instance

    Args:
        string (list): A list of strings (lines) read from the POSCAR/CONTCAR/CHGCAR/LOCPOT file
        read_velocities (bool): True if the velocities from a CONTCAR file should be read (predictor corrector)
        species_list (list/numpy.ndarray): A list of species of the atoms

    Returns:
        pyiron.atomistics.structure.atoms.Atoms: The required structure object

    """
    string = [s.strip() for s in string]
    atoms_dict = dict()
    atoms_dict["first_line"] = string[0]
    # del string[0]
    atoms_dict["selective_dynamics"] = False
    atoms_dict["relative"] = False
    for val in ['direct', 'Direct', "D", "d"]:
        if val in string:
            atoms_dict["relative"] = True
    atoms_dict["scaling_factor"] = float(string[1])
    unscaled_cell = list()
    for i in [2, 3, 4]:
        vec = list()
        for j in range(3):
            vec.append(float(string[i].split()[j]))
        unscaled_cell.append(vec)
    if atoms_dict["scaling_factor"] > 0.:
        atoms_dict["cell"] = np.array(unscaled_cell) * atoms_dict["scaling_factor"]
    else:
        atoms_dict["cell"] = np.array(unscaled_cell) * ((-atoms_dict["scaling_factor"]) ** (1. / 3.))
    for val in ["Selective Dynamics", "selective dynamics", "Selective dynamics", "selective Dynamics"]:
        if val in string:
            atoms_dict["selective_dynamics"] = True
    no_of_species = len(string[5].split())
    species_dict = OrderedDict()
    position_index = 7
    if atoms_dict["selective_dynamics"]:
        position_index += 1
    for i in range(no_of_species):
        species_dict["species_" + str(i)] = dict()
        try:
            species_dict["species_" + str(i)]["count"] = int(string[5].split()[i])
        except ValueError:
            species_dict["species_" + str(i)]["species"] = string[5].split()[i]
            species_dict["species_" + str(i)]["count"] = int(string[6].split()[i])
    atoms_dict["species_dict"] = species_dict
    if "species" in atoms_dict["species_dict"]["species_0"].keys():
        position_index += 1
    positions = list()
    selective_dynamics = list()
<<<<<<< HEAD
    n_atoms = 0
    for key in atoms_dict["species_dict"].keys():
        n_atoms += atoms_dict["species_dict"][key]["count"]
    try:
        for i in range(position_index, position_index + n_atoms):
            vec = list()
            for j in range(3):
                vec.append(float(string[i].split()[j]))
            if atoms_dict["selective_dynamics"]:
                selective_dynamics.append(["T" in string[i].split()[k] for k in range(3, 6)])
            positions.append(vec)
=======
    n_atoms = sum([atoms_dict["species_dict"][key]["count"] for key in atoms_dict["species_dict"].keys()])
    try:
        for i in range(position_index, position_index + n_atoms):
            string_list = np.array(string[i].split())
            positions.append([float(val) for val in string_list[0:3]])
            if atoms_dict["selective_dynamics"]:
                selective_dynamics.append(["T" in val for val in string_list[3:6]])
>>>>>>> 46cd0663
    except (ValueError, IndexError):
        raise AssertionError("The number of positions given does not match the number of atoms")
    atoms_dict["positions"] = np.array(positions)
    if not atoms_dict["relative"]:
        if atoms_dict["scaling_factor"] > 0.:
            atoms_dict["positions"] *= atoms_dict["scaling_factor"]
        else:
            atoms_dict["positions"] *= (-atoms_dict["scaling_factor"]) ** (1. / 3.)
    velocities = list()
<<<<<<< HEAD
    atoms = _dict_to_atoms(atoms_dict, species_list=species_list)
=======
    try:
        atoms = _dict_to_atoms(atoms_dict, species_list=species_list)
    except ValueError:
        atoms = _dict_to_atoms(atoms_dict, read_from_first_line=True)
>>>>>>> 46cd0663
    if atoms_dict["selective_dynamics"]:
        selective_dynamics = np.array(selective_dynamics)
        unique_sel_dyn, inverse, counts = np.unique(selective_dynamics, axis=0, return_counts=True,
                                                    return_inverse=True)
        count_index = np.argmax(counts)
        atoms.add_tag(selective_dynamics=unique_sel_dyn.tolist()[count_index])
        is_not_majority = np.arange(len(unique_sel_dyn), dtype=int) != count_index
        for i, val in enumerate(unique_sel_dyn):
            if is_not_majority[i]:
                for key in np.argwhere(inverse == i).flatten():
                    atoms.selective_dynamics[int(key)] = val.tolist()
    if read_velocities:
        velocity_index = position_index + n_atoms + 1
        for i in range(velocity_index, velocity_index + n_atoms):
<<<<<<< HEAD
            vec = list()
            try:
                for j in range(3):
                    vec.append(float(string[i].split()[j]))
                velocities.append(vec)
=======
            try:
                velocities.append([float(val) for val in string[i].split()[0:3]])
>>>>>>> 46cd0663
            except IndexError:
                break
        if not (len(velocities) == n_atoms):
            warnings.warn("The velocities are either not available or they are incomplete/corrupted. Returning empty "
                          "list instead", UserWarning)
            return atoms, list()
        return atoms, velocities
    else:
        return atoms


def _dict_to_atoms(atoms_dict, species_list=None, read_from_first_line=False):
    """
    Function to convert a generated dict into an structure object

    Args:
        atoms_dict (dict): Dictionary with the details (from string_to_atom)
        species_list (list/numpy.ndarray): List of species
        read_from_first_line (bool): True if we are to read the species information from the first line in the file

    Returns:
        pyiron.atomistics.structure.atoms.Atoms: The required structure object
    """
    is_absolute = not (atoms_dict["relative"])
    positions = atoms_dict["positions"]
    cell = atoms_dict["cell"]
    symbol = str()
    elements = list()
    el_list = list()
    for i, sp_key in enumerate(atoms_dict["species_dict"].keys()):
        if species_list is not None:
            try:
                el_list = np.array([species_list[i]])
                el_list = np.tile(el_list, atoms_dict["species_dict"][sp_key]["count"])
                if isinstance(species_list[i], str):
                    symbol += species_list[i] + str(atoms_dict["species_dict"][sp_key]["count"])
                else: 
                    symbol += species_list[i].Abbreviation + str(atoms_dict["species_dict"][sp_key]["count"])
            except IndexError:
                raise ValueError("Number of species in the specified species list does not match that in the file")
        elif "species" in atoms_dict["species_dict"][sp_key].keys():
            el_list = np.array([atoms_dict["species_dict"][sp_key]["species"]])
            el_list = np.tile(el_list, atoms_dict["species_dict"][sp_key]["count"])
            symbol += atoms_dict["species_dict"][sp_key]["species"]
            symbol += str(atoms_dict["species_dict"][sp_key]["count"])
        elif read_from_first_line:
            if not (len(atoms_dict["first_line"].split()) == len(atoms_dict["species_dict"].keys())):
                raise AssertionError()
            el_list = np.array(atoms_dict["first_line"].split()[i])
            el_list = np.tile(el_list, atoms_dict["species_dict"][sp_key]["count"])
            symbol += atoms_dict["first_line"].split()[i]
            symbol += str(atoms_dict["species_dict"][sp_key]["count"])
        elif species_list is None:
            raise ValueError("Species list should be provided since pyiron can't detect species information")
        elements.append(el_list)
    elements_new = list()
    for ele in elements:
        for e in ele:
            elements_new.append(e)
    elements = elements_new
    if is_absolute:
        atoms = Atoms(elements, positions=positions, cell=cell)
    else:
        atoms = Atoms(elements, scaled_positions=positions, cell=cell)
    return atoms


def vasp_sorter(structure):
    """
    Routine to sort the indices of a structure as it would be when written to a POSCAR file

    Args:
        structure (pyiron.atomistics.structure.atoms.Atoms): The structure whose indices need to be sorted

    Returns:
        list: A list of indices which is sorted by the corresponding species for writing to POSCAR

    """
    atom_numbers = structure.get_number_species_atoms()
    sorted_indices = list()
    for species in atom_numbers.keys():
        indices = structure.select_index(species)
        for i in indices:
            sorted_indices.append(i)
    return sorted_indices<|MERGE_RESOLUTION|>--- conflicted
+++ resolved
@@ -175,19 +175,6 @@
         position_index += 1
     positions = list()
     selective_dynamics = list()
-<<<<<<< HEAD
-    n_atoms = 0
-    for key in atoms_dict["species_dict"].keys():
-        n_atoms += atoms_dict["species_dict"][key]["count"]
-    try:
-        for i in range(position_index, position_index + n_atoms):
-            vec = list()
-            for j in range(3):
-                vec.append(float(string[i].split()[j]))
-            if atoms_dict["selective_dynamics"]:
-                selective_dynamics.append(["T" in string[i].split()[k] for k in range(3, 6)])
-            positions.append(vec)
-=======
     n_atoms = sum([atoms_dict["species_dict"][key]["count"] for key in atoms_dict["species_dict"].keys()])
     try:
         for i in range(position_index, position_index + n_atoms):
@@ -195,7 +182,6 @@
             positions.append([float(val) for val in string_list[0:3]])
             if atoms_dict["selective_dynamics"]:
                 selective_dynamics.append(["T" in val for val in string_list[3:6]])
->>>>>>> 46cd0663
     except (ValueError, IndexError):
         raise AssertionError("The number of positions given does not match the number of atoms")
     atoms_dict["positions"] = np.array(positions)
@@ -205,14 +191,10 @@
         else:
             atoms_dict["positions"] *= (-atoms_dict["scaling_factor"]) ** (1. / 3.)
     velocities = list()
-<<<<<<< HEAD
-    atoms = _dict_to_atoms(atoms_dict, species_list=species_list)
-=======
     try:
         atoms = _dict_to_atoms(atoms_dict, species_list=species_list)
     except ValueError:
         atoms = _dict_to_atoms(atoms_dict, read_from_first_line=True)
->>>>>>> 46cd0663
     if atoms_dict["selective_dynamics"]:
         selective_dynamics = np.array(selective_dynamics)
         unique_sel_dyn, inverse, counts = np.unique(selective_dynamics, axis=0, return_counts=True,
@@ -227,16 +209,8 @@
     if read_velocities:
         velocity_index = position_index + n_atoms + 1
         for i in range(velocity_index, velocity_index + n_atoms):
-<<<<<<< HEAD
-            vec = list()
-            try:
-                for j in range(3):
-                    vec.append(float(string[i].split()[j]))
-                velocities.append(vec)
-=======
             try:
                 velocities.append([float(val) for val in string[i].split()[0:3]])
->>>>>>> 46cd0663
             except IndexError:
                 break
         if not (len(velocities) == n_atoms):
