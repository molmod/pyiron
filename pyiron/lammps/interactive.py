--- conflicted
+++ resolved
@@ -193,7 +193,6 @@
         self._reset_interactive_run_command()
         self.interactive_structure_setter(self.structure)
 
-<<<<<<< HEAD
     def calc_minimize(self, e_tol=0.0, f_tol=1e-4, max_iter=1000, pressure=None, n_print=100):
         """
         Sets parameters required for minimisation
@@ -210,9 +209,6 @@
                 (constant volume) condition will be used. (Default: None)
             n_print (int): Write (dump or print) to the output file every n steps (Default: 100)
         """
-=======
-    def calc_minimize(self, e_tol=0, f_tol=1e-4, max_iter=1000, pressure=None, n_print=100):
->>>>>>> c5fbb6c9
         if self.server.run_mode.interactive_non_modal:
             warnings.warn('calc_minimize() is not implemented for the non modal interactive mode use calc_static()!')
         super(LammpsInteractive, self).calc_minimize(e_tol=e_tol, f_tol=f_tol, max_iter=max_iter, pressure=pressure,
