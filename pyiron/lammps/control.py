--- conflicted
+++ resolved
@@ -486,10 +486,6 @@
 
         # Set thermodynamic ensemble
         if pressure is not None:  # NPT
-<<<<<<< HEAD
-            if temperature is None or temperature == 0.0:
-                raise ValueError("Target temperature for fix nvt/npt/nph cannot be 0")
-=======
             if not hasattr(pressure, "__len__"):
                 pressure = pressure * np.ones(3)
             else:
@@ -504,7 +500,6 @@
 
             if temperature is None or temperature.min() <= 0:
                 raise ValueError("Target temperature for fix nvt/npt/nph cannot be 0 or negative")
->>>>>>> 11843031
 
             pressure = self.pressure_to_lammps(pressure, rotation_matrix)
 
