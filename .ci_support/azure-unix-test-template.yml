steps:
- bash: |
    python .ci_support/pyironconfig.py
    cat ~/.pyiron
  displayName: pyiron config

- bash: |
    conda info -a
    conda config --set always_yes yes --set changeps1 no
    conda install -c anaconda setuptools
    conda update -q conda
  displayName: conda setup

<<<<<<< HEAD
- bash: conda create -n pyiron -q --yes -c conda-forge python=$(python.version) "ase>=3.17" coveralls coverage "defusedxml>=0.5.0" "dill>=0.3.0" "future>=0.17.1" "gitpython>=2.1.11" "h5io>=0.1.1" "h5py>=2.9.0" "matplotlib>=2.2.4" "mendeleev>=0.5.1" "molmod>=1.4.5" "numpy>=1.16.4" "pandas>=0.24.2" "pathlib2>=2.3.4" "phonopy>=2.3.2" "psutil>=5.6.3" "pyfileindex>=0.0.4" "pylammpsmpi>=0.0.3" "pysqa>=0.0.7" "pytables>=3.5.1" "quickff>=2.2.4" "scipy>=1.2.1" "seekpath>=1.9.4" "six>=1.12.0" "spglib>=1.14.1" "sqlalchemy>=1.3.8" "tamkin>=1.2.6" "tqdm>=4.35.0" "yaff>=1.4.2"
=======
- bash: sed 's/=/>=/g' .ci_support/environment.yml > environment.yml
  displayName: update environment

- bash: conda create -n pyiron -q --yes -c conda-forge python=$(python.version)
  displayName: Init environment

- bash: |
    source activate pyiron
    conda env update --file environment.yml
>>>>>>> 989c3b65
  displayName: pyiron environment

- bash: |
    source activate pyiron
    pip install --pre .
  displayName: Installing deeptools

- bash: |
    source activate pyiron
    coverage run --omit pyiron/_version.py -m unittest discover tests
  displayName: coverage<|MERGE_RESOLUTION|>--- conflicted
+++ resolved
@@ -11,9 +11,6 @@
     conda update -q conda
   displayName: conda setup
 
-<<<<<<< HEAD
-- bash: conda create -n pyiron -q --yes -c conda-forge python=$(python.version) "ase>=3.17" coveralls coverage "defusedxml>=0.5.0" "dill>=0.3.0" "future>=0.17.1" "gitpython>=2.1.11" "h5io>=0.1.1" "h5py>=2.9.0" "matplotlib>=2.2.4" "mendeleev>=0.5.1" "molmod>=1.4.5" "numpy>=1.16.4" "pandas>=0.24.2" "pathlib2>=2.3.4" "phonopy>=2.3.2" "psutil>=5.6.3" "pyfileindex>=0.0.4" "pylammpsmpi>=0.0.3" "pysqa>=0.0.7" "pytables>=3.5.1" "quickff>=2.2.4" "scipy>=1.2.1" "seekpath>=1.9.4" "six>=1.12.0" "spglib>=1.14.1" "sqlalchemy>=1.3.8" "tamkin>=1.2.6" "tqdm>=4.35.0" "yaff>=1.4.2"
-=======
 - bash: sed 's/=/>=/g' .ci_support/environment.yml > environment.yml
   displayName: update environment
 
@@ -23,7 +20,6 @@
 - bash: |
     source activate pyiron
     conda env update --file environment.yml
->>>>>>> 989c3b65
   displayName: pyiron environment
 
 - bash: |
